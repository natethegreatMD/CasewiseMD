<<<<<<< HEAD
# Source Documents Directory

This directory contains source documents that can be used to generate rubrics for the Casewise v2 system.

## Directory Structure

```
source-documents/
├── excel-reports/          # Excel files containing case reports
├── other-documents/        # Other document types (PDF, Word, etc.)
└── README.md              # This file
```

## Usage

### Excel Reports
Place Excel files containing case reports in the `excel-reports/` directory. These files should contain:
- Case metadata (patient ID, diagnosis, etc.)
- Detailed case descriptions
- Grading criteria or evaluation points
- Expected findings and keywords

### Other Documents
Place other document types (PDFs, Word documents, etc.) in the `other-documents/` directory.

## Rubric Generation Process

1. **Add Source Document**: Place your Excel file or other document in the appropriate subdirectory
2. **Reference in AI Prompt**: When creating rubrics, reference the source document path
3. **AI Processing**: The AI will analyze the source document to extract:
   - Case-specific criteria
   - Expected keywords
   - Scoring guidelines
   - Clinical rationale
4. **Rubric Creation**: Generate a structured rubric following the established format

## Example Workflow

1. Add `TCGA-case-reports.xlsx` to `excel-reports/`
2. Reference the file when asking the AI to create a rubric
3. AI extracts relevant information and creates a structured rubric
4. Save the generated rubric in the `rubrics/` directory

## File Naming Convention

- Use descriptive names: `TCGA-case-reports.xlsx`, `chest-xray-cases.xlsx`
- Include date if needed: `2024-radiology-cases.xlsx`
- Use underscores for spaces: `pediatric_cases.xlsx`

## Supported Formats

- **Excel**: `.xlsx`, `.xls`
- **PDF**: `.pdf`
- **Word**: `.docx`, `.doc`
- **Text**: `.txt`
- **CSV**: `.csv`

## Notes

- Keep source documents organized by type and date
- Include metadata about the source when possible
- Reference specific rows/sections when creating rubrics
=======
# Source Documents Directory

This directory contains source documents that can be used to generate rubrics for the Casewise v2 system.

## Directory Structure

```
source-documents/
├── excel-reports/          # Excel files containing case reports
├── other-documents/        # Other document types (PDF, Word, etc.)
└── README.md              # This file
```

## Usage

### Excel Reports
Place Excel files containing case reports in the `excel-reports/` directory. These files should contain:
- Case metadata (patient ID, diagnosis, etc.)
- Detailed case descriptions
- Grading criteria or evaluation points
- Expected findings and keywords

### Other Documents
Place other document types (PDFs, Word documents, etc.) in the `other-documents/` directory.

## Rubric Generation Process

1. **Add Source Document**: Place your Excel file or other document in the appropriate subdirectory
2. **Reference in AI Prompt**: When creating rubrics, reference the source document path
3. **AI Processing**: The AI will analyze the source document to extract:
   - Case-specific criteria
   - Expected keywords
   - Scoring guidelines
   - Clinical rationale
4. **Rubric Creation**: Generate a structured rubric following the established format

## Example Workflow

1. Add `TCGA-case-reports.xlsx` to `excel-reports/`
2. Reference the file when asking the AI to create a rubric
3. AI extracts relevant information and creates a structured rubric
4. Save the generated rubric in the `rubrics/` directory

## File Naming Convention

- Use descriptive names: `TCGA-case-reports.xlsx`, `chest-xray-cases.xlsx`
- Include date if needed: `2024-radiology-cases.xlsx`
- Use underscores for spaces: `pediatric_cases.xlsx`

## Supported Formats

- **Excel**: `.xlsx`, `.xls`
- **PDF**: `.pdf`
- **Word**: `.docx`, `.doc`
- **Text**: `.txt`
- **CSV**: `.csv`

## Notes

- Keep source documents organized by type and date
- Include metadata about the source when possible
- Reference specific rows/sections when creating rubrics
>>>>>>> da6d34f279c03146f63538b30f43f508521da53d
- Maintain backup copies of important source documents <|MERGE_RESOLUTION|>--- conflicted
+++ resolved
@@ -1,4 +1,3 @@
-<<<<<<< HEAD
 # Source Documents Directory
 
 This directory contains source documents that can be used to generate rubrics for the Casewise v2 system.
@@ -61,7 +60,6 @@
 - Keep source documents organized by type and date
 - Include metadata about the source when possible
 - Reference specific rows/sections when creating rubrics
-=======
 # Source Documents Directory
 
 This directory contains source documents that can be used to generate rubrics for the Casewise v2 system.
@@ -124,5 +122,4 @@
 - Keep source documents organized by type and date
 - Include metadata about the source when possible
 - Reference specific rows/sections when creating rubrics
->>>>>>> da6d34f279c03146f63538b30f43f508521da53d
 - Maintain backup copies of important source documents 