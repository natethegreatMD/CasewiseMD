--- conflicted
+++ resolved
@@ -1,4 +1,3 @@
-<<<<<<< HEAD
 Place your Excel files containing case reports here.
 
 Example files:
@@ -7,7 +6,6 @@
 - mri-brain-cases.xlsx
 - ct-abdomen-cases.xlsx
 
-=======
 Place your Excel files containing case reports here.
 
 Example files:
@@ -16,5 +14,4 @@
 - mri-brain-cases.xlsx
 - ct-abdomen-cases.xlsx
 
->>>>>>> da6d34f279c03146f63538b30f43f508521da53d
 The AI can read these files to generate rubrics based on the case data and criteria contained within. 