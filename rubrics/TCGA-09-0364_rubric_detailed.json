--- conflicted
+++ resolved
@@ -1,4 +1,3 @@
-<<<<<<< HEAD
 {
   "rubric_id": "TCGA-09-0364_case_rubric",
   "version": "1.0",
@@ -143,7 +142,6 @@
       "rationale": "Linking imaging findings to clinical steps reflects applied diagnostic reasoning."
     }
   ]
-=======
 {
   "rubric_id": "TCGA-09-0364_case_rubric",
   "version": "1.0",
@@ -288,5 +286,4 @@
       "rationale": "Linking imaging findings to clinical steps reflects applied diagnostic reasoning."
     }
   ]
->>>>>>> da6d34f279c03146f63538b30f43f508521da53d
 }