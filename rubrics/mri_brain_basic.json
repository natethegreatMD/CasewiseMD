--- conflicted
+++ resolved
@@ -1,4 +1,3 @@
-<<<<<<< HEAD
 {
   "id": "mri_brain_basic",
   "metadata": {
@@ -128,7 +127,6 @@
   ],
   "current_version": "1.0.0",
   "version": "1.0.0"
-=======
 {
   "id": "mri_brain_basic",
   "metadata": {
@@ -258,5 +256,4 @@
   ],
   "current_version": "1.0.0",
   "version": "1.0.0"
->>>>>>> da6d34f279c03146f63538b30f43f508521da53d
 } 