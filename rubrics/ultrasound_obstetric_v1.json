<<<<<<< HEAD
{
  "rubric_id": "ultrasound_obstetric_v1",
  "version": "1.0",
  "case_name": "Obstetric Ultrasound Interpretation",
  "patient_id": "GENERIC",
  "subspecialty": "Obstetric Radiology",
  "created_by": "Casewise System",
  "grading_scale": "0-2",
  "score_guide": {
    "0": "Incorrect or missing",
    "1": "Partially correct or incomplete",
    "2": "Fully correct and complete"
  },
  "criteria": [
    {
      "id": "biometric_measurements",
      "name": "Biometric Measurements",
      "description": "Accurate fetal measurements and gestational age assessment.",
      "modality": "US",
      "orientation": "Standard Views",
      "weight": 0.25,
      "required": true,
      "scoring_guide": {
        "0": "No biometric measurements or incorrect measurements",
        "1": "Some measurements but incomplete or inaccurate",
        "2": "Complete and accurate biometric measurements with gestational age"
      },
      "expected_keywords": [
        "BPD",
        "HC",
        "AC",
        "FL",
        "gestational age",
        "measurements",
        "growth",
        "percentile"
      ],
      "rationale": "Accurate biometric measurements are essential for fetal growth assessment and dating."
    },
    {
      "id": "fetal_anatomy",
      "name": "Fetal Anatomy Survey",
      "description": "Systematic evaluation of fetal anatomy including all major organ systems.",
      "modality": "US",
      "orientation": "Standard Views",
      "weight": 0.3,
      "required": true,
      "scoring_guide": {
        "0": "No systematic anatomy evaluation or missed major structures",
        "1": "Partial anatomy evaluation with some structures missing",
        "2": "Complete systematic anatomy evaluation of all major structures"
      },
      "expected_keywords": [
        "brain",
        "face",
        "heart",
        "lungs",
        "abdomen",
        "spine",
        "extremities",
        "genitalia",
        "anatomy"
      ],
      "rationale": "Comprehensive anatomy survey is crucial for detecting fetal anomalies and normal development."
    },
    {
      "id": "placenta_fluid",
      "name": "Placenta and Amniotic Fluid",
      "description": "Assessment of placental location, appearance, and amniotic fluid volume.",
      "modality": "US",
      "orientation": "Standard Views",
      "weight": 0.15,
      "required": true,
      "scoring_guide": {
        "0": "No assessment of placenta or amniotic fluid",
        "1": "Basic assessment but incomplete evaluation",
        "2": "Comprehensive assessment of placenta and amniotic fluid"
      },
      "expected_keywords": [
        "placental location",
        "placental appearance",
        "amniotic fluid",
        "oligohydramnios",
        "polyhydramnios",
        "umbilical cord",
        "placenta previa"
      ],
      "rationale": "Placental and amniotic fluid assessment is critical for pregnancy management and delivery planning."
    },
    {
      "id": "maternal_structures",
      "name": "Maternal Pelvic Assessment",
      "description": "Evaluation of maternal pelvic structures and adnexa.",
      "modality": "US",
      "orientation": "Standard Views",
      "weight": 0.1,
      "required": true,
      "scoring_guide": {
        "0": "No maternal structure evaluation",
        "1": "Basic evaluation of some maternal structures",
        "2": "Complete evaluation of maternal pelvic structures and adnexa"
      },
      "expected_keywords": [
        "uterus",
        "ovaries",
        "cervix",
        "adnexa",
        "maternal structures",
        "fibroids",
        "ovarian cysts"
      ],
      "rationale": "Maternal pelvic assessment identifies conditions that may affect pregnancy or delivery."
    },
    {
      "id": "documentation_quality",
      "name": "Documentation and Image Quality",
      "description": "Complete documentation with appropriate image capture and quality.",
      "modality": "US",
      "orientation": "Standard Views",
      "weight": 0.1,
      "required": true,
      "scoring_guide": {
        "0": "Poor documentation or inadequate image quality",
        "1": "Adequate documentation with some quality issues",
        "2": "Complete documentation with excellent image quality"
      },
      "expected_keywords": [
        "standard views",
        "image quality",
        "documentation",
        "measurements",
        "abnormal findings",
        "image capture"
      ],
      "rationale": "Complete documentation ensures proper record keeping and facilitates follow-up care."
    },
    {
      "id": "clinical_impression",
      "name": "Clinical Impression and Recommendations",
      "description": "Provides clinical impression with appropriate recommendations and follow-up.",
      "modality": "US",
      "orientation": "Standard Views",
      "weight": 0.1,
      "required": true,
      "scoring_guide": {
        "0": "No clinical impression or recommendations",
        "1": "Basic impression without specific recommendations",
        "2": "Comprehensive impression with specific recommendations and follow-up"
      },
      "expected_keywords": [
        "impression",
        "recommendations",
        "follow-up",
        "genetic counseling",
        "high-risk",
        "normal",
        "abnormal"
      ],
      "rationale": "Clear clinical impression and recommendations guide obstetric management and patient counseling."
    }
  ]
=======
{
  "rubric_id": "ultrasound_obstetric_v1",
  "version": "1.0",
  "case_name": "Obstetric Ultrasound Interpretation",
  "patient_id": "GENERIC",
  "subspecialty": "Obstetric Radiology",
  "created_by": "Casewise System",
  "grading_scale": "0-2",
  "score_guide": {
    "0": "Incorrect or missing",
    "1": "Partially correct or incomplete",
    "2": "Fully correct and complete"
  },
  "criteria": [
    {
      "id": "biometric_measurements",
      "name": "Biometric Measurements",
      "description": "Accurate fetal measurements and gestational age assessment.",
      "modality": "US",
      "orientation": "Standard Views",
      "weight": 0.25,
      "required": true,
      "scoring_guide": {
        "0": "No biometric measurements or incorrect measurements",
        "1": "Some measurements but incomplete or inaccurate",
        "2": "Complete and accurate biometric measurements with gestational age"
      },
      "expected_keywords": [
        "BPD",
        "HC",
        "AC",
        "FL",
        "gestational age",
        "measurements",
        "growth",
        "percentile"
      ],
      "rationale": "Accurate biometric measurements are essential for fetal growth assessment and dating."
    },
    {
      "id": "fetal_anatomy",
      "name": "Fetal Anatomy Survey",
      "description": "Systematic evaluation of fetal anatomy including all major organ systems.",
      "modality": "US",
      "orientation": "Standard Views",
      "weight": 0.3,
      "required": true,
      "scoring_guide": {
        "0": "No systematic anatomy evaluation or missed major structures",
        "1": "Partial anatomy evaluation with some structures missing",
        "2": "Complete systematic anatomy evaluation of all major structures"
      },
      "expected_keywords": [
        "brain",
        "face",
        "heart",
        "lungs",
        "abdomen",
        "spine",
        "extremities",
        "genitalia",
        "anatomy"
      ],
      "rationale": "Comprehensive anatomy survey is crucial for detecting fetal anomalies and normal development."
    },
    {
      "id": "placenta_fluid",
      "name": "Placenta and Amniotic Fluid",
      "description": "Assessment of placental location, appearance, and amniotic fluid volume.",
      "modality": "US",
      "orientation": "Standard Views",
      "weight": 0.15,
      "required": true,
      "scoring_guide": {
        "0": "No assessment of placenta or amniotic fluid",
        "1": "Basic assessment but incomplete evaluation",
        "2": "Comprehensive assessment of placenta and amniotic fluid"
      },
      "expected_keywords": [
        "placental location",
        "placental appearance",
        "amniotic fluid",
        "oligohydramnios",
        "polyhydramnios",
        "umbilical cord",
        "placenta previa"
      ],
      "rationale": "Placental and amniotic fluid assessment is critical for pregnancy management and delivery planning."
    },
    {
      "id": "maternal_structures",
      "name": "Maternal Pelvic Assessment",
      "description": "Evaluation of maternal pelvic structures and adnexa.",
      "modality": "US",
      "orientation": "Standard Views",
      "weight": 0.1,
      "required": true,
      "scoring_guide": {
        "0": "No maternal structure evaluation",
        "1": "Basic evaluation of some maternal structures",
        "2": "Complete evaluation of maternal pelvic structures and adnexa"
      },
      "expected_keywords": [
        "uterus",
        "ovaries",
        "cervix",
        "adnexa",
        "maternal structures",
        "fibroids",
        "ovarian cysts"
      ],
      "rationale": "Maternal pelvic assessment identifies conditions that may affect pregnancy or delivery."
    },
    {
      "id": "documentation_quality",
      "name": "Documentation and Image Quality",
      "description": "Complete documentation with appropriate image capture and quality.",
      "modality": "US",
      "orientation": "Standard Views",
      "weight": 0.1,
      "required": true,
      "scoring_guide": {
        "0": "Poor documentation or inadequate image quality",
        "1": "Adequate documentation with some quality issues",
        "2": "Complete documentation with excellent image quality"
      },
      "expected_keywords": [
        "standard views",
        "image quality",
        "documentation",
        "measurements",
        "abnormal findings",
        "image capture"
      ],
      "rationale": "Complete documentation ensures proper record keeping and facilitates follow-up care."
    },
    {
      "id": "clinical_impression",
      "name": "Clinical Impression and Recommendations",
      "description": "Provides clinical impression with appropriate recommendations and follow-up.",
      "modality": "US",
      "orientation": "Standard Views",
      "weight": 0.1,
      "required": true,
      "scoring_guide": {
        "0": "No clinical impression or recommendations",
        "1": "Basic impression without specific recommendations",
        "2": "Comprehensive impression with specific recommendations and follow-up"
      },
      "expected_keywords": [
        "impression",
        "recommendations",
        "follow-up",
        "genetic counseling",
        "high-risk",
        "normal",
        "abnormal"
      ],
      "rationale": "Clear clinical impression and recommendations guide obstetric management and patient counseling."
    }
  ]
>>>>>>> da6d34f279c03146f63538b30f43f508521da53d
} <|MERGE_RESOLUTION|>--- conflicted
+++ resolved
@@ -1,4 +1,3 @@
-<<<<<<< HEAD
 {
   "rubric_id": "ultrasound_obstetric_v1",
   "version": "1.0",
@@ -160,7 +159,6 @@
       "rationale": "Clear clinical impression and recommendations guide obstetric management and patient counseling."
     }
   ]
-=======
 {
   "rubric_id": "ultrasound_obstetric_v1",
   "version": "1.0",
@@ -322,5 +320,4 @@
       "rationale": "Clear clinical impression and recommendations guide obstetric management and patient counseling."
     }
   ]
->>>>>>> da6d34f279c03146f63538b30f43f508521da53d
 } 