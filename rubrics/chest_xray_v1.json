--- conflicted
+++ resolved
@@ -1,4 +1,3 @@
-<<<<<<< HEAD
 {
   "rubric_id": "chest_xray_v1",
   "version": "1.0",
@@ -149,7 +148,6 @@
       "rationale": "Clear impression guides clinical decision-making and next steps."
     }
   ]
-=======
 {
   "rubric_id": "chest_xray_v1",
   "version": "1.0",
@@ -300,5 +298,4 @@
       "rationale": "Clear impression guides clinical decision-making and next steps."
     }
   ]
->>>>>>> da6d34f279c03146f63538b30f43f508521da53d
 } 