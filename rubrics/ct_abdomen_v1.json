--- conflicted
+++ resolved
@@ -1,4 +1,3 @@
-<<<<<<< HEAD
 {
   "rubric_id": "ct_abdomen_v1",
   "version": "1.0",
@@ -155,7 +154,6 @@
       "rationale": "Clear impression and recommendations guide clinical decision-making."
     }
   ]
-=======
 {
   "rubric_id": "ct_abdomen_v1",
   "version": "1.0",
@@ -312,5 +310,4 @@
       "rationale": "Clear impression and recommendations guide clinical decision-making."
     }
   ]
->>>>>>> da6d34f279c03146f63538b30f43f508521da53d
 } 