--- conflicted
+++ resolved
@@ -1,4 +1,3 @@
-<<<<<<< HEAD
 {
   "compilerOptions": {
     "tsBuildInfoFile": "./node_modules/.tmp/tsconfig.node.tsbuildinfo",
@@ -24,7 +23,6 @@
   },
   "include": ["vite.config.ts"]
 }
-=======
 {
   "compilerOptions": {
     "tsBuildInfoFile": "./node_modules/.tmp/tsconfig.node.tsbuildinfo",
@@ -49,5 +47,4 @@
     "noUncheckedSideEffectImports": true
   },
   "include": ["vite.config.ts"]
-}
->>>>>>> da6d34f279c03146f63538b30f43f508521da53d+}