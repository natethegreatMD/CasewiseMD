<<<<<<< HEAD
import { defineConfig } from 'vite'
import react from '@vitejs/plugin-react'

// https://vite.dev/config/
export default defineConfig({
  plugins: [react()],
  server: {
    host: '0.0.0.0',
    port: 5173,
    strictPort: true,
    watch: {
      usePolling: true
    },
    allowedHosts: [
      'casewisemd.org',
      'www.casewisemd.org',
      'app.casewisemd.org',
      'api.casewisemd.org',
      'viewer.casewisemd.org',
      'dicom.casewisemd.org'
    ],
    hmr: {
      protocol: 'wss',
      host: 'app.casewisemd.org'
    }
  }
})
=======
import { defineConfig } from 'vite'
import react from '@vitejs/plugin-react'

// https://vite.dev/config/
export default defineConfig({
  plugins: [react()],
  server: {
    host: '0.0.0.0',
    port: 5173,
    strictPort: true,
    watch: {
      usePolling: true
    },
    allowedHosts: [
      'casewisemd.org',
      'www.casewisemd.org',
      'app.casewisemd.org',
      'api.casewisemd.org',
      'viewer.casewisemd.org',
      'dicom.casewisemd.org'
    ],
    hmr: {
      protocol: 'wss',
      host: 'app.casewisemd.org'
    }
  }
})
>>>>>>> da6d34f279c03146f63538b30f43f508521da53d<|MERGE_RESOLUTION|>--- conflicted
+++ resolved
@@ -1,4 +1,3 @@
-<<<<<<< HEAD
 import { defineConfig } from 'vite'
 import react from '@vitejs/plugin-react'
 
@@ -26,7 +25,6 @@
     }
   }
 })
-=======
 import { defineConfig } from 'vite'
 import react from '@vitejs/plugin-react'
 
@@ -53,5 +51,4 @@
       host: 'app.casewisemd.org'
     }
   }
-})
->>>>>>> da6d34f279c03146f63538b30f43f508521da53d+})