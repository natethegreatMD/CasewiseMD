--- conflicted
+++ resolved
@@ -1,4 +1,3 @@
-<<<<<<< HEAD
 FROM node:18-alpine
 
 WORKDIR /app
@@ -10,7 +9,6 @@
 
 EXPOSE 5173
 
-=======
 FROM node:18-alpine
 
 WORKDIR /app
@@ -22,5 +20,4 @@
 
 EXPOSE 5173
 
->>>>>>> da6d34f279c03146f63538b30f43f508521da53d
 CMD ["npm", "run", "dev", "--", "--host", "0.0.0.0"] 