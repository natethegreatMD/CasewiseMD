--- conflicted
+++ resolved
@@ -1,4 +1,3 @@
-<<<<<<< HEAD
 import js from '@eslint/js'
 import globals from 'globals'
 import reactHooks from 'eslint-plugin-react-hooks'
@@ -27,7 +26,6 @@
     },
   },
 )
-=======
 import js from '@eslint/js'
 import globals from 'globals'
 import reactHooks from 'eslint-plugin-react-hooks'
@@ -55,5 +53,4 @@
       ],
     },
   },
-)
->>>>>>> da6d34f279c03146f63538b30f43f508521da53d+)