--- conflicted
+++ resolved
@@ -1,4 +1,3 @@
-<<<<<<< HEAD
 import { StrictMode } from 'react'
 import { createRoot } from 'react-dom/client'
 import './index.css'
@@ -9,7 +8,6 @@
     <App />
   </StrictMode>,
 )
-=======
 import { StrictMode } from 'react'
 import { createRoot } from 'react-dom/client'
 import './index.css'
@@ -19,5 +17,4 @@
   <StrictMode>
     <App />
   </StrictMode>,
-)
->>>>>>> da6d34f279c03146f63538b30f43f508521da53d+)