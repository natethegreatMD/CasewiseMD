<<<<<<< HEAD
import React, { useEffect, useRef, useState } from 'react';

interface OhifViewerProps {
  caseId?: string;
  className?: string;
}

const OhifViewer: React.FC<OhifViewerProps> = ({ caseId = 'case001', className = '' }) => {
  const containerRef = useRef<HTMLDivElement>(null);
  const [loading, setLoading] = useState(true);
  const [error, setError] = useState<string | null>(null);

  useEffect(() => {
    const initializeOhif = async () => {
      try {
        setLoading(true);
        setError(null);

        // Check if OHIF is available
        if (typeof window !== 'undefined' && window.OHIF) {
          console.log('OHIF is available globally');
        } else {
          // Try to import OHIF dynamically
          console.log('Attempting to import OHIF...');
          try {
            const { default: OHIFViewer } = await import('@ohif/viewer');
            console.log('OHIF imported successfully');
            
            if (containerRef.current) {
              // Initialize OHIF viewer
              const viewer = new OHIFViewer({
                container: containerRef.current,
                url: `/demo_cases/${caseId}/slices`,
                studyInstanceUID: '1.3.6.1.4.1.14519.5.2.1.7695.4007.115512319570807352125051359179'
              });
              
              console.log('OHIF viewer initialized');
              setLoading(false);
            }
          } catch (importError) {
            console.error('Failed to import OHIF:', importError);
            setError('Failed to load OHIF viewer. Please check the installation.');
            setLoading(false);
          }
        }
      } catch (err) {
        console.error('Error initializing OHIF viewer:', err);
        setError('Failed to initialize OHIF viewer');
        setLoading(false);
      }
    };

    initializeOhif();
  }, [caseId]);

  if (loading) {
    return (
      <div className={`ohif-viewer loading ${className}`}>
        <div className="loading-spinner"></div>
        <p>Loading OHIF DICOM viewer...</p>
      </div>
    );
  }

  if (error) {
    return (
      <div className={`ohif-viewer error ${className}`}>
        <div className="error-message">
          <h3>Error Loading OHIF Viewer</h3>
          <p>{error}</p>
          <button onClick={() => window.location.reload()}>Retry</button>
        </div>
      </div>
    );
  }

  return (
    <div className={`ohif-viewer ${className}`}>
      <div 
        ref={containerRef}
        className="ohif-container"
        style={{ width: '100%', height: '600px' }}
      />
    </div>
  );
};

=======
import React, { useEffect, useRef, useState } from 'react';

interface OhifViewerProps {
  caseId?: string;
  className?: string;
}

const OhifViewer: React.FC<OhifViewerProps> = ({ caseId = 'case001', className = '' }) => {
  const containerRef = useRef<HTMLDivElement>(null);
  const [loading, setLoading] = useState(true);
  const [error, setError] = useState<string | null>(null);

  useEffect(() => {
    const initializeOhif = async () => {
      try {
        setLoading(true);
        setError(null);

        // Check if OHIF is available
        if (typeof window !== 'undefined' && window.OHIF) {
          console.log('OHIF is available globally');
        } else {
          // Try to import OHIF dynamically
          console.log('Attempting to import OHIF...');
          try {
            const { default: OHIFViewer } = await import('@ohif/viewer');
            console.log('OHIF imported successfully');
            
            if (containerRef.current) {
              // Initialize OHIF viewer
              const viewer = new OHIFViewer({
                container: containerRef.current,
                url: `/demo_cases/${caseId}/slices`,
                studyInstanceUID: '1.3.6.1.4.1.14519.5.2.1.7695.4007.115512319570807352125051359179'
              });
              
              console.log('OHIF viewer initialized');
              setLoading(false);
            }
          } catch (importError) {
            console.error('Failed to import OHIF:', importError);
            setError('Failed to load OHIF viewer. Please check the installation.');
            setLoading(false);
          }
        }
      } catch (err) {
        console.error('Error initializing OHIF viewer:', err);
        setError('Failed to initialize OHIF viewer');
        setLoading(false);
      }
    };

    initializeOhif();
  }, [caseId]);

  if (loading) {
    return (
      <div className={`ohif-viewer loading ${className}`}>
        <div className="loading-spinner"></div>
        <p>Loading OHIF DICOM viewer...</p>
      </div>
    );
  }

  if (error) {
    return (
      <div className={`ohif-viewer error ${className}`}>
        <div className="error-message">
          <h3>Error Loading OHIF Viewer</h3>
          <p>{error}</p>
          <button onClick={() => window.location.reload()}>Retry</button>
        </div>
      </div>
    );
  }

  return (
    <div className={`ohif-viewer ${className}`}>
      <div 
        ref={containerRef}
        className="ohif-container"
        style={{ width: '100%', height: '600px' }}
      />
    </div>
  );
};

>>>>>>> da6d34f279c03146f63538b30f43f508521da53d
export default OhifViewer; <|MERGE_RESOLUTION|>--- conflicted
+++ resolved
@@ -1,4 +1,3 @@
-<<<<<<< HEAD
 import React, { useEffect, useRef, useState } from 'react';
 
 interface OhifViewerProps {
@@ -86,7 +85,6 @@
   );
 };
 
-=======
 import React, { useEffect, useRef, useState } from 'react';
 
 interface OhifViewerProps {
@@ -174,5 +172,4 @@
   );
 };
 
->>>>>>> da6d34f279c03146f63538b30f43f508521da53d
 export default OhifViewer; 