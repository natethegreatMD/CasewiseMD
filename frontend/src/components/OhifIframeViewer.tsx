--- conflicted
+++ resolved
@@ -1,4 +1,3 @@
-<<<<<<< HEAD
 import React, { useState } from 'react';
 
 interface OhifIframeViewerProps {
@@ -113,7 +112,6 @@
   );
 };
 
-=======
 import React, { useState } from 'react';
 
 interface OhifIframeViewerProps {
@@ -228,5 +226,4 @@
   );
 };
 
->>>>>>> da6d34f279c03146f63538b30f43f508521da53d
 export default OhifIframeViewer; 